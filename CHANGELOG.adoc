= {project-name} Changelog
:project-name: PyRDP
:uri-repo: https://github.com/GoSecure/pyrdp
:uri-issue: {uri-repo}/issues/

This document provides a high-level view of the changes introduced in {project-name} by release.
For a detailed view of what has changed, refer to the {uri-repo}/commits/master[commit history] on GitHub.

== <master> - <unreleased>

=== Enhancements

* Added `sessionID` to replay filename ({uri-issue}180[#180])
* Added `replayfilename` to the connection report log entry ({uri-issue}180[#180])
* Added a `twistd` plugin ({uri-issue}174[#174], {uri-issue}177[#177])
* Further Docker image size improvements ({uri-issue}173[#173] and more)
* Default Docker Compose command now `pyrdp-mitm -h` to avoid confusing crash on `docker-compose up` ({uri-issue}173[#173])
* Documentation updates and fixes ({uri-issue}165[#165], {uri-issue}166[#166], {uri-issue}172[#172])
<<<<<<< HEAD
* Added `--gdi` switch to let video passthrough (this switch is not compatible with pyrdp-player) ({uri-issue}50[#50])
=======
* Added `--disable-active-clipboard` switch to prevent clipboard request injection

>>>>>>> b23d4243

=== Bug fixes

* Python 3.8 supported by fixing a logging.Formatter misuse ({uri-issue}176[#176])
* Fixed stack traces in the player when attempting to print strings with ending null character ({uri-issue}182[#182])
* Remove NLA argument from `pyrdp-mitm`.
  It was never supported and thus misleading.


== 0.4.1 - 2019-11-03

Now with 100% public docker image!

=== Enhancements

* Improvements to our docker image ({uri-issue}156[#156], {uri-issue}157[#157], {uri-issue}160[#160])
* Logging when Restricted Admin Mode is enabled on clients
* Documentation improvements

=== Bug fixes

* Fixed libGL.so.1 missing in docker image ({uri-issue}138[#138], {uri-issue}159[#159])

=== Release meta

* Released by: Olivier Bilodeau
* Release beer: Archibald's Triple Américaine limited edition from YUL Airport

=== Credits

Thanks to the following people who contributed to this release:

Émilio Gonzalez, Francis Labelle, Olivier Bilodeau, Ondrej Gersl


== 0.4.0 - 2019-09-01

Release just in time for our Derbycon talk!

=== Enhancements

* Add recursive folder download from the PyRDP Player and a queue to download files ({uri-issue}140[#140])
* Add file crawler to automatically download files from the client drive using pattern files ({uri-issue}141[#141])

=== Credits

Thanks to the following people who contributed to this release:

Maxime Carbonneau


== 0.3.0 - 2019-08-31

A special BlackHat USA Arsenal 2019 release!

* https://docs.google.com/presentation/d/17P_l2n-hgCehQ5eTWilru4IXXHnGIRTj4ftoW4BiX5A/edit?usp=sharing[BlackHat USA Arsenal 2019 slides]


=== Enhancements

* Added Windows support ({uri-issue}129[#129])
* Improved documentation for operation with Bettercap ({uri-issue}107[#107])
* Added a heuristics-based credential logger to enable credentials collection at scale ({uri-issue}106[#106])
* Dependency update: Replaced pycrypto with pycryptodome ({uri-issue}128[#128])
* UX improvements to the PyRDP-Player ({uri-issue}119[#119], {uri-issue}124[#124])
* Improved handling of X224 Negotiation Failures like NLA ({uri-issue}102[#102])
* Accept and log connections from scanners better ({uri-issue}136[#136])
* Added BlueKeep specific detection and logging ({uri-issue}114[#114])
* Added a log entry that summarizes a connection, useful to hunt specific connections ({uri-issue}117[#117])
* Logging minor improvements ({uri-issue}123[#123], {uri-issue}112[#112])


=== Bug fixes

* Added support for RDP v10.7 in the connection handshake ({uri-issue}135[#135])
* Fixed issue with `virtualenv` setup ({uri-issue}110[#110])
* Fixed connections to Windows servers with RDS enabled ({uri-issue}118[#118])
* Shared Folders: Fixed a case where DOSName had no nullbyte ({uri-issue}121[#121])


=== Credits

Thanks to the following people who contributed to this release:

Maxime Carbonneau, Émilio Gonzalez, Francis Labelle and Olivier Bilodeau



== 0.2.0 - 2019-05-15

A special _NorthSec 2019_ release just in time for
https://github.com/xshill[Francis Labelle] and
https://github.com/res260[Émilio Gonzalez]'s talk on {project-name}.

* https://docs.google.com/presentation/d/1avcn8Sh2b3IE7AA0G9l7Cj5F1pxqizUm98IbXUo2cvY/edit#slide=id.g404b70030f_0_581[Presentation Slides]
* https://youtu.be/5JztJzi-m48[Demo Video of a Session Takeover and more]
* https://youtu.be/bU67tj1RkMA[Demo Video of a cmd.exe payload triggered on connection]
* https://nsec.io/session/2019-welcome-to-the-jumble-improving-rdp-tooling-for-malware-analysis-and-pentesting.html[Abstract]

=== Enhancements

* Session takeover: take control of an active session with working mouse and keyboard
* Client-side file browsing and downloading
* Ability to run custom PowerShell or console commands on new connections (https://github.com/GoSecure/pyrdp#running-payloads-on-new-connections[documentation])
* Easier integration with `virtualenv` ({uri-issue}84[#84])
* Provided a simple Dockerfile for Docker image creation ({uri-issue}66[#66])
* Documentation on how to combine with Bettercap (more on the way)
* Important refactoring

=== Credits

Thanks to the following people who contributed to this release:

Etienne Lacroix, Olivier Bilodeau, Francis Labelle


== 0.1.0 - 2018-12-20

First release. See our
https://www.gosecure.net/blog/2018/12/19/rdp-man-in-the-middle-smile-youre-on-camera[introductory
blog post] for details.

=== Credits

Thanks to the following people who contributed to this release:

Francis Labelle, Émilio Gonzalez, CoolAcid

Special thanks to https://github.com/citronneur[Sylvain Peyrefitte] who
created RDPy on which we initially based PyRDP. We eventually had to fork due
to drastic changes in order to achieve the capabilities we were interested in
building. That said, his initial architecture and base library choices should
be recognized as they stood the test of time.<|MERGE_RESOLUTION|>--- conflicted
+++ resolved
@@ -16,12 +16,8 @@
 * Further Docker image size improvements ({uri-issue}173[#173] and more)
 * Default Docker Compose command now `pyrdp-mitm -h` to avoid confusing crash on `docker-compose up` ({uri-issue}173[#173])
 * Documentation updates and fixes ({uri-issue}165[#165], {uri-issue}166[#166], {uri-issue}172[#172])
-<<<<<<< HEAD
 * Added `--gdi` switch to let video passthrough (this switch is not compatible with pyrdp-player) ({uri-issue}50[#50])
-=======
 * Added `--disable-active-clipboard` switch to prevent clipboard request injection
-
->>>>>>> b23d4243
 
 === Bug fixes
 
