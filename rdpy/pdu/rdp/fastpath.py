class RDPFastPathPDU:
    def __init__(self, header, events):
        self.header = header
        self.events = events

    def __repr__(self):
        return str([str(e.__class__) for e in self.events])

class FastPathEventRaw:
    def __init__(self, data):
        self.data = data


<<<<<<< HEAD
class RDPFastPathEvent:
    """
    Base class for RDP fast path event (not PDU, a PDU contains multiple events)
    """

    def __init__(self, timestamp):
        # Even though an event does not contain a timestamp, it is needed for replay purposes.
        self.timestamp = timestamp


class FastPathEventScanCode(RDPFastPathEvent):

    def __init__(self, rawHeaderByte, scancode, isReleased, timestamp=None):
        RDPFastPathEvent.__init__(self, timestamp)
        self.rawHeaderByte = rawHeaderByte
        self.scancode = scancode
        self.isReleased = isReleased
=======

class FastPathOutputEvent:
    pass

class FastPathBitmapEvent(FastPathOutputEvent):
    def __init__(self, header, compressionFlags, bitmapUpdateData):
        self.header = header
        self.compressionFlags = compressionFlags
        self.bitmapUpdateData = bitmapUpdateData

class FastPathOrdersEvent(FastPathOutputEvent):
    def __init__(self, header, compressionFlags, orderCount, orderData):
        self.header = header
        self.compressionFlags = compressionFlags
        self.orderCount = orderCount
        self.orderData = orderData
>>>>>>> 1e88ffde
<|MERGE_RESOLUTION|>--- conflicted
+++ resolved
@@ -11,7 +11,6 @@
         self.data = data
 
 
-<<<<<<< HEAD
 class RDPFastPathEvent:
     """
     Base class for RDP fast path event (not PDU, a PDU contains multiple events)
@@ -29,7 +28,9 @@
         self.rawHeaderByte = rawHeaderByte
         self.scancode = scancode
         self.isReleased = isReleased
-=======
+
+
+
 
 class FastPathOutputEvent:
     pass
@@ -45,5 +46,4 @@
         self.header = header
         self.compressionFlags = compressionFlags
         self.orderCount = orderCount
-        self.orderData = orderData
->>>>>>> 1e88ffde
+        self.orderData = orderData