--- conflicted
+++ resolved
@@ -1,13 +1,8 @@
-<<<<<<< HEAD
-from pdu import GCCParser, GCCConferenceCreateRequestPDU
-from rdpy.core.newlayer import Layer
-=======
 from rdpy.core.newlayer import Layer
 
 from rdpy.protocol.parser.gcc import GCCParser
 from rdpy.protocol.pdu.gcc import GCCConferenceCreateRequestPDU
 
->>>>>>> 357ed4f9
 
 class GCCClientConnectionLayer(Layer):
     def __init__(self, conferenceName):
