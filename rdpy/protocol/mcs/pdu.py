<<<<<<< HEAD
from StringIO import StringIO

from rdpy.core import ber, per
from rdpy.core.error import InvalidValue, InvalidSize
from rdpy.core.packing import Uint8, Uint16BE
from rdpy.enum.mcs import MCSPDUType, MCSChannelID

=======
class MCSPDUType:
    """
    MCS PDU Headers
    """
    # Connection PDU headers
    CONNECT_INITIAL = 0x65
    CONNECT_RESPONSE = 0x66

    # Domain PDU headers
    ERECT_DOMAIN_REQUEST = 1
    DISCONNECT_PROVIDER_ULTIMATUM = 8
    ATTACH_USER_REQUEST = 10
    ATTACH_USER_CONFIRM = 11
    CHANNEL_JOIN_REQUEST = 14
    CHANNEL_JOIN_CONFIRM = 15
    SEND_DATA_REQUEST = 25
    SEND_DATA_INDICATION = 26

class MCSChannel:
    """
    Channel IDs of the main channels used in RDP
    """
    USERCHANNEL_BASE = 1001
    GLOBAL_CHANNEL = 1003
    RDPDR_CHANNEL = 1004  # Not handled by RDPY
    CLIPRDR_CHANNEL = 1005  # Not handled by RDPY
    RDPSND_CHANNEL = 1006  # Not handled by RDPY

class MCSResult:
    RT_SUCCESSFUL = 0x00
>>>>>>> 357ed4f9

class MCSDomainParams:
    def __init__(self, maxChannelIDs, maxUserIDs, maxTokenIDs, numPriorities, minThroughput, maxHeight, maxMCSPDUSize, protocolVersion):
        self.maxChannelIDs = maxChannelIDs
        self.maxUserIDs = maxUserIDs
        self.maxTokenIDs = maxTokenIDs
        self.numPriorities = numPriorities
        self.minThroughput = minThroughput
        self.maxHeight = maxHeight
        self.maxMCSPDUSize = maxMCSPDUSize
        self.protocolVersion = protocolVersion
    
    @staticmethod
    def createTarget(maxChannelIDs, maxUserIDs):
        return MCSDomainParams(maxChannelIDs, maxUserIDs, 0, 1, 0, 1, 65535, 2)

    @staticmethod
    def createMinimum():
        return MCSDomainParams(1, 1, 1, 1, 0, 1, 1056, 2)

    @staticmethod
    def createMaximum():
        return MCSDomainParams(65535, 64535, 65535, 1, 0, 1, 65535, 2)

<<<<<<< HEAD

class MCSPDU(object):
    """
    Base class for MCS PDUs (not actually a PDU)
    """
    def __init__(self, type, payload):
        self.header = type
        self.payload = payload

class MCSConnectInitialPDU(MCSPDU):
    def __init__(self, callingDomain, calledDomain, upward, targetParams, minParams, maxParams, payload):
        super(MCSConnectInitialPDU, self).__init__(MCSPDUType.CONNECT_INITIAL, payload)
        self.callingDomain = callingDomain
        self.calledDomain = calledDomain
        self.upward = upward
        self.targetParams = targetParams
        self.minParams = minParams
        self.maxParams = maxParams

class MCSConnectResponsePDU(MCSPDU):
    def __init__(self, result, calledConnectID, domainParams, payload):
        super(MCSConnectResponsePDU, self).__init__(MCSPDUType.CONNECT_RESPONSE, payload)
        self.result = result
        self.calledConnectID = calledConnectID
        self.domainParams = domainParams

class MCSErectDomainRequestPDU(MCSPDU):
    def __init__(self, subHeight, subInterval, payload):
        super(MCSErectDomainRequestPDU, self).__init__(MCSPDUType.ERECT_DOMAIN_REQUEST, payload)
        self.subHeight = subHeight
        self.subInterval = subInterval

class MCSDisconnectProviderUltimatumPDU(MCSPDU):
    def __init__(self, reason):
        super(MCSDisconnectProviderUltimatumPDU, self).__init__(MCSPDUType.DISCONNECT_PROVIDER_ULTIMATUM, "")
        self.reason = reason

class MCSAttachUserRequestPDU(MCSPDU):
    def __init__(self):
        super(MCSAttachUserRequestPDU, self).__init__(MCSPDUType.ATTACH_USER_REQUEST, "")

class MCSAttachUserConfirmPDU(MCSPDU):
    def __init__(self, result, initiator = None):
        super(MCSAttachUserConfirmPDU, self).__init__(MCSPDUType.ATTACH_USER_CONFIRM, "")
        self.result = result
        self.initiator = initiator

class MCSChannelJoinRequestPDU(MCSPDU):
    def __init__(self, initiator, channelID, payload):
        super(MCSChannelJoinRequestPDU, self).__init__(MCSPDUType.CHANNEL_JOIN_REQUEST, payload)
        self.initiator = initiator
        self.channelID = channelID

class MCSChannelJoinConfirmPDU(MCSPDU):
    def __init__(self, result, initiator, requested, channelID, payload):
        super(MCSChannelJoinConfirmPDU, self).__init__(MCSPDUType.CHANNEL_JOIN_CONFIRM, payload)
        self.result = result
        self.initiator = initiator
        self.requested = requested
        self.channelID = channelID

class MCSSendDataRequestPDU(MCSPDU):
    def __init__(self, initiator, channelID, priority, payload):
        super(MCSSendDataRequestPDU, self).__init__(MCSPDUType.SEND_DATA_REQUEST, payload)
        self.initiator = initiator
        self.channelID = channelID
        self.priority = priority

class MCSSendDataIndicationPDU(MCSPDU):
    def __init__(self, initiator, channelID, priority, payload):
        super(MCSSendDataIndicationPDU, self).__init__(MCSPDUType.SEND_DATA_INDICATION, payload)
        self.initiator = initiator
        self.channelID = channelID
        self.priority = priority



class MCSParser:
    def __init__(self):
        self.parsers = {
            MCSPDUType.CONNECT_INITIAL: self.parseConnectInitial,
            MCSPDUType.CONNECT_RESPONSE: self.parseConnectResponse,
            MCSPDUType.ERECT_DOMAIN_REQUEST: self.parseErectDomainRequest,
            MCSPDUType.DISCONNECT_PROVIDER_ULTIMATUM: self.parseDisconnectProviderUltimatum,
            MCSPDUType.ATTACH_USER_REQUEST: self.parseAttachUserRequest,
            MCSPDUType.ATTACH_USER_CONFIRM: self.parseAttachUserConfirm,
            MCSPDUType.CHANNEL_JOIN_REQUEST: self.parseChannelJoinRequest,
            MCSPDUType.CHANNEL_JOIN_CONFIRM: self.parseChannelJoinConfirm,
            MCSPDUType.SEND_DATA_REQUEST: self.parseSendDataRequest,
            MCSPDUType.SEND_DATA_INDICATION: self.parseSendDataIndication,
        }

        self.writers = {
            MCSPDUType.CONNECT_INITIAL: self.writeConnectInitial,
            MCSPDUType.CONNECT_RESPONSE: self.writeConnectResponse,
            MCSPDUType.ERECT_DOMAIN_REQUEST: self.writeErectDomainRequest,
            MCSPDUType.DISCONNECT_PROVIDER_ULTIMATUM: self.writeDisconnectProviderUltimatum,
            MCSPDUType.ATTACH_USER_REQUEST: self.writeAttachUserRequest,
            MCSPDUType.ATTACH_USER_CONFIRM: self.writeAttachUserConfirm,
            MCSPDUType.CHANNEL_JOIN_REQUEST: self.writeChannelJoinRequest,
            MCSPDUType.CHANNEL_JOIN_CONFIRM: self.writeChannelJoinConfirm,
            MCSPDUType.SEND_DATA_REQUEST: self.writeSendDataRequest,
            MCSPDUType.SEND_DATA_INDICATION: self.writeSendDataIndication,
        }

    def parse(self, data):
        """
        :param data: raw bytes to parse
        """
        stream = StringIO(data)
        header = Uint8.unpack(stream.read(1))
        if header == ber.Class.BER_CLASS_APPL | ber.BerPc.BER_CONSTRUCT | ber.Tag.BER_TAG_MASK:
            header = Uint8.unpack(stream.read(1))
        else:
            header = header >> 2
        
        if header not in self.parsers:
            raise Exception("Unhandled header received")
        
        return self.parsers[header](stream)

    def parseDomainParams(self, stream):
        """
        Parse a Domain Param from stream
        :param stream: stream containing the data
        """
        if not ber.readUniversalTag(stream, ber.Tag.BER_TAG_SEQUENCE, True):
            raise InvalidValue("Invalid BER tag (%d expected)" % ber.Tag.BER_TAG_SEQUENCE)
        
        length = ber.readLength(stream)
        if length > len(stream.getvalue()):
            raise InvalidSize("Invalid size for DomainParameters (got %d, %d bytes left)" % (length, len(stream.getvalue())))

        maxChannelIDs = ber.readInteger(stream)
        maxUserIDs = ber.readInteger(stream)
        maxTokenIDs = ber.readInteger(stream)
        numPriorities = ber.readInteger(stream)
        minThroughput = ber.readInteger(stream)
        maxHeight = ber.readInteger(stream)
        maxMCSPDUSize = ber.readInteger(stream)
        protocolVersion = ber.readInteger(stream)
        return MCSDomainParams(maxChannelIDs, maxUserIDs, maxTokenIDs, numPriorities, minThroughput, maxHeight, maxMCSPDUSize, protocolVersion)

    def parseConnectInitial(self, stream):
        """
        Parse a Connect Initial PDU
        :param stream: stream containing the data
        """
        length = ber.readLength(stream)
        callingDomain = ber.readOctetString(stream)
        calledDomain = ber.readOctetString(stream)
        upward = ber.readBoolean(stream)
        targetParams = self.parseDomainParams(stream)
        minParams = self.parseDomainParams(stream)
        maxParams = self.parseDomainParams(stream)
        payload = ber.readOctetString(stream)
        return MCSConnectInitialPDU(callingDomain, calledDomain, upward, targetParams, minParams, maxParams, payload)
    
    def parseConnectResponse(self, stream):
        """
        Parse a Connect Response PDU
        :param stream: stream containing the data
        """
        length = ber.readLength(stream)
        result = ber.readEnumerated(stream)
        calledConnectID = ber.readInteger(stream)
        domainParams = self.parseDomainParams(stream)
        payload = ber.readOctetString(stream)
        return MCSConnectResponsePDU(result, calledConnectID, domainParams, payload)
    
    def parseErectDomainRequest(self, stream):
        """
        Parse an Erect Domain Request PDU
        :param stream: stream containing the data
        """
        subHeight = per.readInteger(stream)
        subInterval = per.readInteger(stream)
        payload = stream.read()
        return MCSErectDomainRequestPDU(subHeight, subInterval, payload)
    
    def parseDisconnectProviderUltimatum(self, stream):
        """
        Parse a Disconnect Provider Ultimatum PDU
        :param stream: stream containing the data
        """
        reason = ber.readEnumeration(stream)

        if len(stream.read()) > 0:
            raise Exception("Unexpected payload")
        
        return MCSDisconnectProviderUltimatumPDU(reason)

    def parseAttachUserRequest(self, stream):
        """
        Parse an Attach User Request PDU
        :param stream: stream containing the data
        """
        if len(stream.read()) > 0:
            raise Exception("Unexpected payload")
        
        return MCSAttachUserRequestPDU()
    
    def parseAttachUserConfirm(self, stream):
        """
        Parse an Attach User Confirm PDU
        :param stream: stream containing the data
        """
        result = per.readEnumeration(stream)
        data = stream.read()

        if len(data) == 0:
            initiator = None
        elif len(data) == 2:
            initiator = Uint16BE.unpack(data) + MCSChannelID.USERCHANNEL_BASE
        elif len(data) > 2:
            raise Exception("Unexpected payload")

        return MCSAttachUserConfirmPDU(result, initiator)
    
    def parseChannelJoinRequest(self, stream):
        """
        Parse a Channel Join Request PDU
        :param stream: stream containing the data
        """
        data = stream.read()
        if len(data) < 4:
            raise Exception("Invalid Channel Join Request PDU received")
        
        initiator = Uint16BE.unpack(data[0 : 2]) + MCSChannelID.USERCHANNEL_BASE
        channelID = Uint16BE.unpack(data[2 : 4])
        payload = data[4 :]
        
        return MCSChannelJoinRequestPDU(initiator, channelID, payload)
    
    def parseChannelJoinConfirm(self, stream):
        """
        Parse a Channel Join Confirm PDU
        :param stream: stream containing the data
        """
        result = per.readEnumeration(stream)
        data = stream.read()

        if len(data) < 4 or len(data) == 5:
            raise Exception("Invalid Channel Join Confirm PDU received")
        elif len(data) >= 6:
            channelID = Uint16BE.unpack(data[4 : 6])
            payload = data[6 :]
        else:
            channelID = None
            payload = ""
    
        initiator = Uint16BE.unpack(data[0 : 2]) + MCSChannelID.USERCHANNEL_BASE
        requested = Uint16BE.unpack(data[2 : 4])
        return MCSChannelJoinConfirmPDU(result, initiator, requested, channelID, payload)
    
    def parseDataPDU(self, stream, PDUClass):
        """
        Common logic for parsing Send Data Request and Send Data Indication PDUs
        :param stream: stream containing the data
        :param PDUClass: the actual PDU class
        """
        initiator = Uint16BE.unpack(stream.read(2)) + MCSChannelID.USERCHANNEL_BASE
        channelID = Uint16BE.unpack(stream.read(2))
        priority = per.readEnumeration(stream)
        payload = per.readOctetStream(stream)
        return PDUClass(initiator, channelID, priority, payload)

    def parseSendDataRequest(self, stream):
        """
        Parse a Send Data Request PDU
        :param stream: stream containing the data
        """
        return self.parseDataPDU(stream, MCSSendDataRequestPDU)
    
    def parseSendDataIndication(self, stream):
        """
        Parse a Send Data Indication PDU
        :param stream: stream containing the data
        """
        return self.parseDataPDU(stream, MCSSendDataIndicationPDU)
    


    def write(self, pdu):
        """
        Encode an MCS PDU
        :param pdu: the PDU to encode
        """
        if pdu.header not in self.writers:
            raise Exception("Trying to send unhandled PDU type")

        stream = StringIO()
        
        if pdu.header in [MCSPDUType.CONNECT_INITIAL, MCSPDUType.CONNECT_RESPONSE]:
            stream.write(Uint8.pack(ber.Class.BER_CLASS_APPL | ber.BerPc.BER_CONSTRUCT | ber.Tag.BER_TAG_MASK))
            stream.write(Uint8.pack(pdu.header))
        else:
            stream.write(Uint8.pack(pdu.header << 2))

        self.writers[pdu.header](stream, pdu)
        return stream.getvalue()
        

    def writeDomainParams(self, stream, params):
        """
        Encode a Domain Params structure
        :param stream: the destination stream
        :param params: the domain params
        """
        substream = StringIO()
        substream.write(ber.writeInteger(params.maxChannelIDs))
        substream.write(ber.writeInteger(params.maxUserIDs))
        substream.write(ber.writeInteger(params.maxTokenIDs))
        substream.write(ber.writeInteger(params.numPriorities))
        substream.write(ber.writeInteger(params.minThroughput))
        substream.write(ber.writeInteger(params.maxHeight))
        substream.write(ber.writeInteger(params.maxMCSPDUSize))
        substream.write(ber.writeInteger(params.protocolVersion))

        substream = substream.getvalue()
        stream.write(ber.writeUniversalTag(ber.Tag.BER_TAG_SEQUENCE, True))
        stream.write(ber.writeLength(len(substream)))
        stream.write(substream)
    
    def writeConnectInitial(self, stream, pdu):
        """
        Encode a Connect Initial PDU
        :param stream: the destination stream
        :param pdu: the PDU
        """
        substream = StringIO()
        substream.write(ber.writeOctetString(pdu.callingDomain))
        substream.write(ber.writeOctetString(pdu.calledDomain))
        substream.write(ber.writeBoolean(pdu.upward))
        self.writeDomainParams(substream, pdu.targetParams)
        self.writeDomainParams(substream, pdu.minParams)
        self.writeDomainParams(substream, pdu.maxParams)
        substream.write(ber.writeOctetString(pdu.payload))
        
        data = substream.getvalue()
        stream.write(ber.writeLength(len(data)))
        stream.write(data)
    
    def writeConnectResponse(self, stream, pdu):
        """
        Encode a Connect Response PDU
        :param stream: the destination stream
        :param pdu: the PDU
        """
        substream = StringIO()
        substream.write(ber.writeEnumerated(pdu.result))
        substream.write(ber.writeInteger(pdu.calledConnectID))
        self.writeDomainParams(substream, pdu.domainParams)
        substream.write(ber.writeOctetString(pdu.payload))
        allData = substream.getvalue()
        stream.write(ber.writeLength(len(allData)))
        stream.write(allData)
    
    def writeErectDomainRequest(self, stream, pdu):
        """
        Encode an Erect Domain Request PDU
        :param stream: the destination stream
        :param pdu: the PDU
        """
        stream.write(per.writeInteger(pdu.subHeight))
        stream.write(per.writeInteger(pdu.subInterval))
        stream.write(pdu.payload)
    
    def writeDisconnectProviderUltimatum(self, stream, pdu):
        """
        Encode a Disconnect Provider Ultimatum PDU
        :param stream: the destination stream
        :param pdu: the PDU
        """
        stream.write(per.writeEnumerated(pdu.reason))
    
    def writeAttachUserRequest(self, stream, pdu):
        """
        Encode an Attach User Request PDU
        :param stream: the destination stream
        :param pdu: the PDU
        """
        pass
    
    def writeAttachUserConfirm(self, stream, pdu):
        """
        Encode an Attach User Confirm PDU
        :param stream: the destination stream
        :param pdu: the PDU
        """
        stream.write(per.writeEnumeration(pdu.result))

        if pdu.initiator is not None:
            stream.write(Uint16BE.pack(pdu.initiator - MCSChannelID.USERCHANNEL_BASE))
    
    def writeChannelJoinRequest(self, stream, pdu):
        """
        Encode a Channel Join Request PDU
        :param stream: the destination stream
        :param pdu: the PDU
        """
        stream.write(Uint16BE.pack(pdu.initiator - MCSChannelID.USERCHANNEL_BASE))
        stream.write(Uint16BE.pack(pdu.channelID))
        stream.write(pdu.payload)
    
    def writeChannelJoinConfirm(self, stream, pdu):
        """
        Encode a Channel Join Confirm PDU
        :param stream: the destination stream
        :param pdu: the PDU
        """
        stream.write(per.writeEnumeration(pdu.result))
        stream.write(Uint16BE.pack(pdu.initiator - MCSChannelID.USERCHANNEL_BASE))
        stream.write(Uint16BE.pack(pdu.requested))

        if pdu.channelID is not None:
            stream.write(Uint16BE.pack(pdu.channelID))
            stream.write(pdu.payload)
    
    def writeDataPDU(self, stream, pdu):
        """
        Base logic for encoding Send Data Request and Send Data Indication PDUs
        :param stream: the destination stream
        :param pdu: the PDU
        """
        stream.write(Uint16BE.pack(pdu.initiator - MCSChannelID.USERCHANNEL_BASE))
        stream.write(Uint16BE.pack(pdu.channelID))
        stream.write(per.writeEnumeration(pdu.priority))
        stream.write(per.writeOctetStream(pdu.payload))
    
    def writeSendDataRequest(self, stream, pdu):
        """
        Encode a Send Data Request PDU
        :param stream: the destination stream
        :param pdu: the PDU
        """
        self.writeDataPDU(stream, pdu)
    
    def writeSendDataIndication(self, stream, pdu):
        """
        Encode a Send Data Indication PDU
        :param stream: the destination stream
        :param pdu: the PDU
        """
        self.writeDataPDU(stream, pdu)
=======
>>>>>>> 357ed4f9
<|MERGE_RESOLUTION|>--- conflicted
+++ resolved
@@ -1,43 +1,9 @@
-<<<<<<< HEAD
 from StringIO import StringIO
 
 from rdpy.core import ber, per
 from rdpy.core.error import InvalidValue, InvalidSize
 from rdpy.core.packing import Uint8, Uint16BE
 from rdpy.enum.mcs import MCSPDUType, MCSChannelID
-
-=======
-class MCSPDUType:
-    """
-    MCS PDU Headers
-    """
-    # Connection PDU headers
-    CONNECT_INITIAL = 0x65
-    CONNECT_RESPONSE = 0x66
-
-    # Domain PDU headers
-    ERECT_DOMAIN_REQUEST = 1
-    DISCONNECT_PROVIDER_ULTIMATUM = 8
-    ATTACH_USER_REQUEST = 10
-    ATTACH_USER_CONFIRM = 11
-    CHANNEL_JOIN_REQUEST = 14
-    CHANNEL_JOIN_CONFIRM = 15
-    SEND_DATA_REQUEST = 25
-    SEND_DATA_INDICATION = 26
-
-class MCSChannel:
-    """
-    Channel IDs of the main channels used in RDP
-    """
-    USERCHANNEL_BASE = 1001
-    GLOBAL_CHANNEL = 1003
-    RDPDR_CHANNEL = 1004  # Not handled by RDPY
-    CLIPRDR_CHANNEL = 1005  # Not handled by RDPY
-    RDPSND_CHANNEL = 1006  # Not handled by RDPY
-
-class MCSResult:
-    RT_SUCCESSFUL = 0x00
->>>>>>> 357ed4f9
 
 class MCSDomainParams:
     def __init__(self, maxChannelIDs, maxUserIDs, maxTokenIDs, numPriorities, minThroughput, maxHeight, maxMCSPDUSize, protocolVersion):
@@ -62,451 +28,3 @@
     def createMaximum():
         return MCSDomainParams(65535, 64535, 65535, 1, 0, 1, 65535, 2)
 
-<<<<<<< HEAD
-
-class MCSPDU(object):
-    """
-    Base class for MCS PDUs (not actually a PDU)
-    """
-    def __init__(self, type, payload):
-        self.header = type
-        self.payload = payload
-
-class MCSConnectInitialPDU(MCSPDU):
-    def __init__(self, callingDomain, calledDomain, upward, targetParams, minParams, maxParams, payload):
-        super(MCSConnectInitialPDU, self).__init__(MCSPDUType.CONNECT_INITIAL, payload)
-        self.callingDomain = callingDomain
-        self.calledDomain = calledDomain
-        self.upward = upward
-        self.targetParams = targetParams
-        self.minParams = minParams
-        self.maxParams = maxParams
-
-class MCSConnectResponsePDU(MCSPDU):
-    def __init__(self, result, calledConnectID, domainParams, payload):
-        super(MCSConnectResponsePDU, self).__init__(MCSPDUType.CONNECT_RESPONSE, payload)
-        self.result = result
-        self.calledConnectID = calledConnectID
-        self.domainParams = domainParams
-
-class MCSErectDomainRequestPDU(MCSPDU):
-    def __init__(self, subHeight, subInterval, payload):
-        super(MCSErectDomainRequestPDU, self).__init__(MCSPDUType.ERECT_DOMAIN_REQUEST, payload)
-        self.subHeight = subHeight
-        self.subInterval = subInterval
-
-class MCSDisconnectProviderUltimatumPDU(MCSPDU):
-    def __init__(self, reason):
-        super(MCSDisconnectProviderUltimatumPDU, self).__init__(MCSPDUType.DISCONNECT_PROVIDER_ULTIMATUM, "")
-        self.reason = reason
-
-class MCSAttachUserRequestPDU(MCSPDU):
-    def __init__(self):
-        super(MCSAttachUserRequestPDU, self).__init__(MCSPDUType.ATTACH_USER_REQUEST, "")
-
-class MCSAttachUserConfirmPDU(MCSPDU):
-    def __init__(self, result, initiator = None):
-        super(MCSAttachUserConfirmPDU, self).__init__(MCSPDUType.ATTACH_USER_CONFIRM, "")
-        self.result = result
-        self.initiator = initiator
-
-class MCSChannelJoinRequestPDU(MCSPDU):
-    def __init__(self, initiator, channelID, payload):
-        super(MCSChannelJoinRequestPDU, self).__init__(MCSPDUType.CHANNEL_JOIN_REQUEST, payload)
-        self.initiator = initiator
-        self.channelID = channelID
-
-class MCSChannelJoinConfirmPDU(MCSPDU):
-    def __init__(self, result, initiator, requested, channelID, payload):
-        super(MCSChannelJoinConfirmPDU, self).__init__(MCSPDUType.CHANNEL_JOIN_CONFIRM, payload)
-        self.result = result
-        self.initiator = initiator
-        self.requested = requested
-        self.channelID = channelID
-
-class MCSSendDataRequestPDU(MCSPDU):
-    def __init__(self, initiator, channelID, priority, payload):
-        super(MCSSendDataRequestPDU, self).__init__(MCSPDUType.SEND_DATA_REQUEST, payload)
-        self.initiator = initiator
-        self.channelID = channelID
-        self.priority = priority
-
-class MCSSendDataIndicationPDU(MCSPDU):
-    def __init__(self, initiator, channelID, priority, payload):
-        super(MCSSendDataIndicationPDU, self).__init__(MCSPDUType.SEND_DATA_INDICATION, payload)
-        self.initiator = initiator
-        self.channelID = channelID
-        self.priority = priority
-
-
-
-class MCSParser:
-    def __init__(self):
-        self.parsers = {
-            MCSPDUType.CONNECT_INITIAL: self.parseConnectInitial,
-            MCSPDUType.CONNECT_RESPONSE: self.parseConnectResponse,
-            MCSPDUType.ERECT_DOMAIN_REQUEST: self.parseErectDomainRequest,
-            MCSPDUType.DISCONNECT_PROVIDER_ULTIMATUM: self.parseDisconnectProviderUltimatum,
-            MCSPDUType.ATTACH_USER_REQUEST: self.parseAttachUserRequest,
-            MCSPDUType.ATTACH_USER_CONFIRM: self.parseAttachUserConfirm,
-            MCSPDUType.CHANNEL_JOIN_REQUEST: self.parseChannelJoinRequest,
-            MCSPDUType.CHANNEL_JOIN_CONFIRM: self.parseChannelJoinConfirm,
-            MCSPDUType.SEND_DATA_REQUEST: self.parseSendDataRequest,
-            MCSPDUType.SEND_DATA_INDICATION: self.parseSendDataIndication,
-        }
-
-        self.writers = {
-            MCSPDUType.CONNECT_INITIAL: self.writeConnectInitial,
-            MCSPDUType.CONNECT_RESPONSE: self.writeConnectResponse,
-            MCSPDUType.ERECT_DOMAIN_REQUEST: self.writeErectDomainRequest,
-            MCSPDUType.DISCONNECT_PROVIDER_ULTIMATUM: self.writeDisconnectProviderUltimatum,
-            MCSPDUType.ATTACH_USER_REQUEST: self.writeAttachUserRequest,
-            MCSPDUType.ATTACH_USER_CONFIRM: self.writeAttachUserConfirm,
-            MCSPDUType.CHANNEL_JOIN_REQUEST: self.writeChannelJoinRequest,
-            MCSPDUType.CHANNEL_JOIN_CONFIRM: self.writeChannelJoinConfirm,
-            MCSPDUType.SEND_DATA_REQUEST: self.writeSendDataRequest,
-            MCSPDUType.SEND_DATA_INDICATION: self.writeSendDataIndication,
-        }
-
-    def parse(self, data):
-        """
-        :param data: raw bytes to parse
-        """
-        stream = StringIO(data)
-        header = Uint8.unpack(stream.read(1))
-        if header == ber.Class.BER_CLASS_APPL | ber.BerPc.BER_CONSTRUCT | ber.Tag.BER_TAG_MASK:
-            header = Uint8.unpack(stream.read(1))
-        else:
-            header = header >> 2
-        
-        if header not in self.parsers:
-            raise Exception("Unhandled header received")
-        
-        return self.parsers[header](stream)
-
-    def parseDomainParams(self, stream):
-        """
-        Parse a Domain Param from stream
-        :param stream: stream containing the data
-        """
-        if not ber.readUniversalTag(stream, ber.Tag.BER_TAG_SEQUENCE, True):
-            raise InvalidValue("Invalid BER tag (%d expected)" % ber.Tag.BER_TAG_SEQUENCE)
-        
-        length = ber.readLength(stream)
-        if length > len(stream.getvalue()):
-            raise InvalidSize("Invalid size for DomainParameters (got %d, %d bytes left)" % (length, len(stream.getvalue())))
-
-        maxChannelIDs = ber.readInteger(stream)
-        maxUserIDs = ber.readInteger(stream)
-        maxTokenIDs = ber.readInteger(stream)
-        numPriorities = ber.readInteger(stream)
-        minThroughput = ber.readInteger(stream)
-        maxHeight = ber.readInteger(stream)
-        maxMCSPDUSize = ber.readInteger(stream)
-        protocolVersion = ber.readInteger(stream)
-        return MCSDomainParams(maxChannelIDs, maxUserIDs, maxTokenIDs, numPriorities, minThroughput, maxHeight, maxMCSPDUSize, protocolVersion)
-
-    def parseConnectInitial(self, stream):
-        """
-        Parse a Connect Initial PDU
-        :param stream: stream containing the data
-        """
-        length = ber.readLength(stream)
-        callingDomain = ber.readOctetString(stream)
-        calledDomain = ber.readOctetString(stream)
-        upward = ber.readBoolean(stream)
-        targetParams = self.parseDomainParams(stream)
-        minParams = self.parseDomainParams(stream)
-        maxParams = self.parseDomainParams(stream)
-        payload = ber.readOctetString(stream)
-        return MCSConnectInitialPDU(callingDomain, calledDomain, upward, targetParams, minParams, maxParams, payload)
-    
-    def parseConnectResponse(self, stream):
-        """
-        Parse a Connect Response PDU
-        :param stream: stream containing the data
-        """
-        length = ber.readLength(stream)
-        result = ber.readEnumerated(stream)
-        calledConnectID = ber.readInteger(stream)
-        domainParams = self.parseDomainParams(stream)
-        payload = ber.readOctetString(stream)
-        return MCSConnectResponsePDU(result, calledConnectID, domainParams, payload)
-    
-    def parseErectDomainRequest(self, stream):
-        """
-        Parse an Erect Domain Request PDU
-        :param stream: stream containing the data
-        """
-        subHeight = per.readInteger(stream)
-        subInterval = per.readInteger(stream)
-        payload = stream.read()
-        return MCSErectDomainRequestPDU(subHeight, subInterval, payload)
-    
-    def parseDisconnectProviderUltimatum(self, stream):
-        """
-        Parse a Disconnect Provider Ultimatum PDU
-        :param stream: stream containing the data
-        """
-        reason = ber.readEnumeration(stream)
-
-        if len(stream.read()) > 0:
-            raise Exception("Unexpected payload")
-        
-        return MCSDisconnectProviderUltimatumPDU(reason)
-
-    def parseAttachUserRequest(self, stream):
-        """
-        Parse an Attach User Request PDU
-        :param stream: stream containing the data
-        """
-        if len(stream.read()) > 0:
-            raise Exception("Unexpected payload")
-        
-        return MCSAttachUserRequestPDU()
-    
-    def parseAttachUserConfirm(self, stream):
-        """
-        Parse an Attach User Confirm PDU
-        :param stream: stream containing the data
-        """
-        result = per.readEnumeration(stream)
-        data = stream.read()
-
-        if len(data) == 0:
-            initiator = None
-        elif len(data) == 2:
-            initiator = Uint16BE.unpack(data) + MCSChannelID.USERCHANNEL_BASE
-        elif len(data) > 2:
-            raise Exception("Unexpected payload")
-
-        return MCSAttachUserConfirmPDU(result, initiator)
-    
-    def parseChannelJoinRequest(self, stream):
-        """
-        Parse a Channel Join Request PDU
-        :param stream: stream containing the data
-        """
-        data = stream.read()
-        if len(data) < 4:
-            raise Exception("Invalid Channel Join Request PDU received")
-        
-        initiator = Uint16BE.unpack(data[0 : 2]) + MCSChannelID.USERCHANNEL_BASE
-        channelID = Uint16BE.unpack(data[2 : 4])
-        payload = data[4 :]
-        
-        return MCSChannelJoinRequestPDU(initiator, channelID, payload)
-    
-    def parseChannelJoinConfirm(self, stream):
-        """
-        Parse a Channel Join Confirm PDU
-        :param stream: stream containing the data
-        """
-        result = per.readEnumeration(stream)
-        data = stream.read()
-
-        if len(data) < 4 or len(data) == 5:
-            raise Exception("Invalid Channel Join Confirm PDU received")
-        elif len(data) >= 6:
-            channelID = Uint16BE.unpack(data[4 : 6])
-            payload = data[6 :]
-        else:
-            channelID = None
-            payload = ""
-    
-        initiator = Uint16BE.unpack(data[0 : 2]) + MCSChannelID.USERCHANNEL_BASE
-        requested = Uint16BE.unpack(data[2 : 4])
-        return MCSChannelJoinConfirmPDU(result, initiator, requested, channelID, payload)
-    
-    def parseDataPDU(self, stream, PDUClass):
-        """
-        Common logic for parsing Send Data Request and Send Data Indication PDUs
-        :param stream: stream containing the data
-        :param PDUClass: the actual PDU class
-        """
-        initiator = Uint16BE.unpack(stream.read(2)) + MCSChannelID.USERCHANNEL_BASE
-        channelID = Uint16BE.unpack(stream.read(2))
-        priority = per.readEnumeration(stream)
-        payload = per.readOctetStream(stream)
-        return PDUClass(initiator, channelID, priority, payload)
-
-    def parseSendDataRequest(self, stream):
-        """
-        Parse a Send Data Request PDU
-        :param stream: stream containing the data
-        """
-        return self.parseDataPDU(stream, MCSSendDataRequestPDU)
-    
-    def parseSendDataIndication(self, stream):
-        """
-        Parse a Send Data Indication PDU
-        :param stream: stream containing the data
-        """
-        return self.parseDataPDU(stream, MCSSendDataIndicationPDU)
-    
-
-
-    def write(self, pdu):
-        """
-        Encode an MCS PDU
-        :param pdu: the PDU to encode
-        """
-        if pdu.header not in self.writers:
-            raise Exception("Trying to send unhandled PDU type")
-
-        stream = StringIO()
-        
-        if pdu.header in [MCSPDUType.CONNECT_INITIAL, MCSPDUType.CONNECT_RESPONSE]:
-            stream.write(Uint8.pack(ber.Class.BER_CLASS_APPL | ber.BerPc.BER_CONSTRUCT | ber.Tag.BER_TAG_MASK))
-            stream.write(Uint8.pack(pdu.header))
-        else:
-            stream.write(Uint8.pack(pdu.header << 2))
-
-        self.writers[pdu.header](stream, pdu)
-        return stream.getvalue()
-        
-
-    def writeDomainParams(self, stream, params):
-        """
-        Encode a Domain Params structure
-        :param stream: the destination stream
-        :param params: the domain params
-        """
-        substream = StringIO()
-        substream.write(ber.writeInteger(params.maxChannelIDs))
-        substream.write(ber.writeInteger(params.maxUserIDs))
-        substream.write(ber.writeInteger(params.maxTokenIDs))
-        substream.write(ber.writeInteger(params.numPriorities))
-        substream.write(ber.writeInteger(params.minThroughput))
-        substream.write(ber.writeInteger(params.maxHeight))
-        substream.write(ber.writeInteger(params.maxMCSPDUSize))
-        substream.write(ber.writeInteger(params.protocolVersion))
-
-        substream = substream.getvalue()
-        stream.write(ber.writeUniversalTag(ber.Tag.BER_TAG_SEQUENCE, True))
-        stream.write(ber.writeLength(len(substream)))
-        stream.write(substream)
-    
-    def writeConnectInitial(self, stream, pdu):
-        """
-        Encode a Connect Initial PDU
-        :param stream: the destination stream
-        :param pdu: the PDU
-        """
-        substream = StringIO()
-        substream.write(ber.writeOctetString(pdu.callingDomain))
-        substream.write(ber.writeOctetString(pdu.calledDomain))
-        substream.write(ber.writeBoolean(pdu.upward))
-        self.writeDomainParams(substream, pdu.targetParams)
-        self.writeDomainParams(substream, pdu.minParams)
-        self.writeDomainParams(substream, pdu.maxParams)
-        substream.write(ber.writeOctetString(pdu.payload))
-        
-        data = substream.getvalue()
-        stream.write(ber.writeLength(len(data)))
-        stream.write(data)
-    
-    def writeConnectResponse(self, stream, pdu):
-        """
-        Encode a Connect Response PDU
-        :param stream: the destination stream
-        :param pdu: the PDU
-        """
-        substream = StringIO()
-        substream.write(ber.writeEnumerated(pdu.result))
-        substream.write(ber.writeInteger(pdu.calledConnectID))
-        self.writeDomainParams(substream, pdu.domainParams)
-        substream.write(ber.writeOctetString(pdu.payload))
-        allData = substream.getvalue()
-        stream.write(ber.writeLength(len(allData)))
-        stream.write(allData)
-    
-    def writeErectDomainRequest(self, stream, pdu):
-        """
-        Encode an Erect Domain Request PDU
-        :param stream: the destination stream
-        :param pdu: the PDU
-        """
-        stream.write(per.writeInteger(pdu.subHeight))
-        stream.write(per.writeInteger(pdu.subInterval))
-        stream.write(pdu.payload)
-    
-    def writeDisconnectProviderUltimatum(self, stream, pdu):
-        """
-        Encode a Disconnect Provider Ultimatum PDU
-        :param stream: the destination stream
-        :param pdu: the PDU
-        """
-        stream.write(per.writeEnumerated(pdu.reason))
-    
-    def writeAttachUserRequest(self, stream, pdu):
-        """
-        Encode an Attach User Request PDU
-        :param stream: the destination stream
-        :param pdu: the PDU
-        """
-        pass
-    
-    def writeAttachUserConfirm(self, stream, pdu):
-        """
-        Encode an Attach User Confirm PDU
-        :param stream: the destination stream
-        :param pdu: the PDU
-        """
-        stream.write(per.writeEnumeration(pdu.result))
-
-        if pdu.initiator is not None:
-            stream.write(Uint16BE.pack(pdu.initiator - MCSChannelID.USERCHANNEL_BASE))
-    
-    def writeChannelJoinRequest(self, stream, pdu):
-        """
-        Encode a Channel Join Request PDU
-        :param stream: the destination stream
-        :param pdu: the PDU
-        """
-        stream.write(Uint16BE.pack(pdu.initiator - MCSChannelID.USERCHANNEL_BASE))
-        stream.write(Uint16BE.pack(pdu.channelID))
-        stream.write(pdu.payload)
-    
-    def writeChannelJoinConfirm(self, stream, pdu):
-        """
-        Encode a Channel Join Confirm PDU
-        :param stream: the destination stream
-        :param pdu: the PDU
-        """
-        stream.write(per.writeEnumeration(pdu.result))
-        stream.write(Uint16BE.pack(pdu.initiator - MCSChannelID.USERCHANNEL_BASE))
-        stream.write(Uint16BE.pack(pdu.requested))
-
-        if pdu.channelID is not None:
-            stream.write(Uint16BE.pack(pdu.channelID))
-            stream.write(pdu.payload)
-    
-    def writeDataPDU(self, stream, pdu):
-        """
-        Base logic for encoding Send Data Request and Send Data Indication PDUs
-        :param stream: the destination stream
-        :param pdu: the PDU
-        """
-        stream.write(Uint16BE.pack(pdu.initiator - MCSChannelID.USERCHANNEL_BASE))
-        stream.write(Uint16BE.pack(pdu.channelID))
-        stream.write(per.writeEnumeration(pdu.priority))
-        stream.write(per.writeOctetStream(pdu.payload))
-    
-    def writeSendDataRequest(self, stream, pdu):
-        """
-        Encode a Send Data Request PDU
-        :param stream: the destination stream
-        :param pdu: the PDU
-        """
-        self.writeDataPDU(stream, pdu)
-    
-    def writeSendDataIndication(self, stream, pdu):
-        """
-        Encode a Send Data Indication PDU
-        :param stream: the destination stream
-        :param pdu: the PDU
-        """
-        self.writeDataPDU(stream, pdu)
-=======
->>>>>>> 357ed4f9
