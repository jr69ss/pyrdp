--- conflicted
+++ resolved
@@ -1,17 +1,7 @@
-<<<<<<< HEAD
 from rdpy.core import log
 from rdpy.core.newlayer import Layer, LayerStrictRoutedObserver
 from rdpy.core.subject import ObservedBy
 from pdu import X224Parser, X224Data, X224Header, X224ConnectionRequest, X224ConnectionConfirm, X224DisconnectRequest
-=======
-from abc import abstractmethod, ABCMeta
-
-from pdu import X224Parser, X224Data, X224Header, X224ConnectionRequest, X224ConnectionConfirm, X224DisconnectRequest, \
-    X224Error
-from rdpy.core.newlayer import Layer
-from rdpy.core.subject import Subject
-
->>>>>>> a71bb3c9
 
 class X224Observer(LayerStrictRoutedObserver):
     def __init__(self, **kwargs):
@@ -52,17 +42,7 @@
     
     def recv(self, data):
         pdu = self.parser.parse(data)
-<<<<<<< HEAD
         self.pduReceived(pdu, pdu.header == X224Header.X224_TPDU_DATA)
-=======
-
-        if pdu.header == X224Header.X224_TPDU_DATA:
-            self.next.recv(pdu.payload)
-        elif pdu.header in self.handlers:
-            self.handlers[pdu.header](pdu)
-        else:
-            raise Exception("Unhandled PDU received: {}".format(pdu))
->>>>>>> a71bb3c9
     
     def send(self, payload, **kwargs):
         roa = kwargs.pop("roa", False)
